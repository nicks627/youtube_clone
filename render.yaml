services:
  - type: web
    name: youtube-clone
    env: python
    buildCommand: "./build.sh"
<<<<<<< HEAD
    startCommand: "gunicorn youtube_clone.wsgi:application --host 0.0.0.0 --port $PORT"
=======
    startCommand: "gunicorn youtube_clone.wsgi:application --bind 0.0.0.0:$PORT"
>>>>>>> 6debb7d7
    envVars:
      - key: PYTHON_VERSION
        value: 3.11.0
      - key: DJANGO_SETTINGS_MODULE
        value: youtube_clone.production_settings
      - key: SECRET_KEY
        generateValue: true
      - key: DEBUG
        value: "False"
      - key: DATABASE_URL
        fromDatabase:
          name: youtube-clone-db
          property: connectionString
      - key: SECURE_SSL_REDIRECT
        value: "True"
      - key: SESSION_COOKIE_SECURE
        value: "True"
      - key: CSRF_COOKIE_SECURE
        value: "True"
    plan: free

databases:
  - name: youtube-clone-db
    databaseName: youtube_clone
    user: youtube_clone_user
    plan: free<|MERGE_RESOLUTION|>--- conflicted
+++ resolved
@@ -3,11 +3,8 @@
     name: youtube-clone
     env: python
     buildCommand: "./build.sh"
-<<<<<<< HEAD
-    startCommand: "gunicorn youtube_clone.wsgi:application --host 0.0.0.0 --port $PORT"
-=======
-    startCommand: "gunicorn youtube_clone.wsgi:application --bind 0.0.0.0:$PORT"
->>>>>>> 6debb7d7
+    startCommand: "gunicorn youtube_clone.wsgi:application --host 0.0.0.0 --port $PORT
+    
     envVars:
       - key: PYTHON_VERSION
         value: 3.11.0
